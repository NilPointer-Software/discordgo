// Discordgo - Discord bindings for Go
// Available at https://github.com/bwmarrin/discordgo

// Copyright 2015-2016 Bruce Marriner <bruce@sqls.net>.  All rights reserved.
// Use of this source code is governed by a BSD-style
// license that can be found in the LICENSE file.

// This file contains high level helper functions and easy entry points for the
// entire discordgo package.  These functions are being developed and are very
// experimental at this point.  They will most likely change so please use the
// low level functions if that's a problem.

// Package discordgo provides Discord binding for Go
package discordgo

import (
	"errors"
	"fmt"
	"net/http"
	"runtime"
	"time"
)

// VERSION of DiscordGo, follows Semantic Versioning. (http://semver.org/)
<<<<<<< HEAD
const VERSION = "0.20.3"
=======
const VERSION = "0.21.0-develop"
>>>>>>> 096fd806

// ErrMFA will be risen by New when the user has 2FA.
var ErrMFA = errors.New("account has 2FA enabled")

// New creates a new Discord session and will automate some startup
// tasks if given enough information to do so.  Currently you can pass zero
// arguments and it will return an empty Discord session.
// There are 3 ways to call New:
//     With a single auth token - All requests will use the token blindly
//         (just tossing it into the HTTP Authorization header);
//         no verification of the token will be done and requests may fail.
//         IF THE TOKEN IS FOR A BOT, IT MUST BE PREFIXED WITH `BOT `
//         eg: `"Bot <token>"`
//         IF IT IS AN OAUTH2 ACCESS TOKEN, IT MUST BE PREFIXED WITH `Bearer `
//         eg: `"Bearer <token>"`
//     With an email and password - Discord will sign in with the provided
//         credentials.
//     With an email, password and auth token - Discord will verify the auth
//         token, if it is invalid it will sign in with the provided
//         credentials. This is the Discord recommended way to sign in.
//
// NOTE: While email/pass authentication is supported by DiscordGo it is
// HIGHLY DISCOURAGED by Discord. Please only use email/pass to obtain a token
// and then use that authentication token for all future connections.
// Also, doing any form of automation with a user (non Bot) account may result
// in that account being permanently banned from Discord.
func New(args ...interface{}) (s *Session, err error) {

	// Create an empty Session interface.
	s = &Session{
		State:                  NewState(),
		Ratelimiter:            NewRatelimiter(),
		StateEnabled:           true,
		Compress:               true,
		ShouldReconnectOnError: true,
		ShardID:                0,
		ShardCount:             1,
		MaxRestRetries:         3,
		Client:                 &http.Client{Timeout: (20 * time.Second)},
		UserAgent:              "DiscordBot (https://github.com/bwmarrin/discordgo, v" + VERSION + ")",
		sequence:               new(int64),
		LastHeartbeatAck:       time.Now().UTC(),
	}

	// Initilize the Identify Package with defaults
	// These can be modified prior to calling Open()
	s.Identify.Compress = true
	s.Identify.LargeThreshold = 250
	s.Identify.GuildSubscriptions = true
	s.Identify.Properties.OS = runtime.GOOS
	s.Identify.Properties.Browser = "DiscordGo v" + VERSION
	s.Identify.Intents = MakeIntent(IntentsAllWithoutPrivileged)

	// If no arguments are passed return the empty Session interface.
	if args == nil {
		return
	}

	// Variables used below when parsing func arguments
	var auth, pass string

	// Parse passed arguments
	for _, arg := range args {

		switch v := arg.(type) {

		case []string:
			if len(v) > 3 {
				err = fmt.Errorf("too many string parameters provided")
				return
			}

			// First string is either token or username
			if len(v) > 0 {
				auth = v[0]
			}

			// If second string exists, it must be a password.
			if len(v) > 1 {
				pass = v[1]
			}

			// If third string exists, it must be an auth token.
			if len(v) > 2 {
				s.Identify.Token = v[2]
				s.Token = v[2] // TODO: Remove, Deprecated - Kept for backwards compatibility.
			}

		case string:
			// First string must be either auth token or username.
			// Second string must be a password.
			// Only 2 input strings are supported.

			if auth == "" {
				auth = v
			} else if pass == "" {
				pass = v
			} else if s.Token == "" {
				s.Identify.Token = v
				s.Token = v // TODO: Remove, Deprecated - Kept for backwards compatibility.
			} else {
				err = fmt.Errorf("too many string parameters provided")
				return
			}

			//		case Config:
			// TODO: Parse configuration struct

		default:
			err = fmt.Errorf("unsupported parameter type provided")
			return
		}
	}

	// If only one string was provided, assume it is an auth token.
	// Otherwise get auth token from Discord, if a token was specified
	// Discord will verify it for free, or log the user in if it is
	// invalid.
	if pass == "" {
		s.Identify.Token = auth
		s.Token = auth // TODO: Remove, Deprecated - Kept for backwards compatibility.
	} else {
		err = s.Login(auth, pass)
		// TODO: Remove last s.Token part, Deprecated - Kept for backwards compatibility.
		if err != nil || s.Identify.Token == "" || s.Token == "" {
			if s.MFA {
				err = ErrMFA
			} else {
				err = fmt.Errorf("Unable to fetch discord authentication token. %v", err)
			}
			return
		}
	}

	return
}<|MERGE_RESOLUTION|>--- conflicted
+++ resolved
@@ -22,11 +22,7 @@
 )
 
 // VERSION of DiscordGo, follows Semantic Versioning. (http://semver.org/)
-<<<<<<< HEAD
-const VERSION = "0.20.3"
-=======
-const VERSION = "0.21.0-develop"
->>>>>>> 096fd806
+const VERSION = "0.21.0"
 
 // ErrMFA will be risen by New when the user has 2FA.
 var ErrMFA = errors.New("account has 2FA enabled")
